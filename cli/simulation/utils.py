--- conflicted
+++ resolved
@@ -357,12 +357,7 @@
         tuple[float, float]: Distance of the object from the receiver and the time of the peak.
     """
     cut_ms = cut_ms or 2 * signal.shape[0] * timestep
-<<<<<<< HEAD
-    cut_ms += 300 * timestep
-    echo = detect_echo_after(receiver, timestep, v_env, signal, cut_ms=cut_ms)
-=======
     echo = detect_echo_after(receiver, timestep, signal, cut_ms=cut_ms)
->>>>>>> 7b534492
     distance = object_distance_iter(echo, timestep, v_env)
     return distance, receiver[echo]
 
@@ -386,11 +381,7 @@
     rec.coordinates.data[:] = src.coordinates.data[:]
     for i in range(ns):
         latency = -np.cos(np.deg2rad(alpha)) * (i * source_distance / c)
-<<<<<<< HEAD
-        src.data[:, i] = np.roll(src.data[:, i], int(latency / dt) + 300)
-=======
         src.data[:, i] = np.roll(src.data[:, i], int(latency / dt))
->>>>>>> 7b534492
     u.data.fill(0)
 
 
